"""Utilities for generating OpenAPI Specification (fka Swagger) entities from
:class:`Fields <marshmallow.fields.Field>`.

.. warning::

    This module is treated as private API.
    Users should not need to use this module directly.
"""
import re
import functools
import operator
import warnings

import marshmallow
from marshmallow.orderedset import OrderedSet


RegexType = type(re.compile(""))

# marshmallow field => (JSON Schema type, format)
DEFAULT_FIELD_MAPPING = {
    marshmallow.fields.Integer: ("integer", None),
    marshmallow.fields.Number: ("number", None),
    marshmallow.fields.Float: ("number", None),
    marshmallow.fields.Decimal: ("number", None),
    marshmallow.fields.String: ("string", None),
    marshmallow.fields.Boolean: ("boolean", None),
    marshmallow.fields.UUID: ("string", "uuid"),
    marshmallow.fields.DateTime: ("string", "date-time"),
    marshmallow.fields.Date: ("string", "date"),
    marshmallow.fields.Time: ("string", None),
    marshmallow.fields.TimeDelta: ("integer", None),
    marshmallow.fields.Email: ("string", "email"),
    marshmallow.fields.URL: ("string", "url"),
    marshmallow.fields.Dict: ("object", None),
    marshmallow.fields.Field: (None, None),
    marshmallow.fields.Raw: (None, None),
    marshmallow.fields.List: ("array", None),
}


# Properties that may be defined in a field's metadata that will be added to the output
# of field2property
# https://github.com/OAI/OpenAPI-Specification/blob/master/versions/3.0.2.md#schemaObject
_VALID_PROPERTIES = {
    "format",
    "title",
    "description",
    "default",
    "multipleOf",
    "maximum",
    "exclusiveMaximum",
    "minimum",
    "exclusiveMinimum",
    "maxLength",
    "minLength",
    "pattern",
    "maxItems",
    "minItems",
    "uniqueItems",
    "maxProperties",
    "minProperties",
    "required",
    "enum",
    "type",
    "items",
    "allOf",
    "properties",
    "additionalProperties",
    "readOnly",
    "writeOnly",
    "xml",
    "externalDocs",
    "example",
<<<<<<< HEAD
    "deprecated",
=======
    "nullable",
>>>>>>> 10962899
}


_VALID_PREFIX = "x-"


class FieldConverterMixin:
    """Adds methods for converting marshmallow fields to an OpenAPI properties."""

    field_mapping = DEFAULT_FIELD_MAPPING

    def init_attribute_functions(self):
        self.attribute_functions = [
            # self.field2type_and_format should run first
            # as other functions may rely on its output
            self.field2type_and_format,
            self.field2default,
            self.field2choices,
            self.field2read_only,
            self.field2write_only,
            self.field2nullable,
            self.field2range,
            self.field2length,
            self.field2pattern,
            self.metadata2properties,
            self.nested2properties,
            self.pluck2properties,
            self.list2properties,
            self.dict2properties,
            self.timedelta2properties,
        ]

    def map_to_openapi_type(self, *args):
        """Decorator to set mapping for custom fields.

        ``*args`` can be:

        - a pair of the form ``(type, format)``
        - a core marshmallow field type (in which case we reuse that type's mapping)
        """
        if len(args) == 1 and args[0] in self.field_mapping:
            openapi_type_field = self.field_mapping[args[0]]
        elif len(args) == 2:
            openapi_type_field = args
        else:
            raise TypeError("Pass core marshmallow field type or (type, fmt) pair.")

        def inner(field_type):
            self.field_mapping[field_type] = openapi_type_field
            return field_type

        return inner

    def add_attribute_function(self, func):
        """Method to add an attribute function to the list of attribute functions
        that will be called on a field to convert it from a field to an OpenAPI
        property.

        :param func func: the attribute function to add
            The attribute function will be bound to the
            `OpenAPIConverter <apispec.ext.marshmallow.openapi.OpenAPIConverter>`
            instance.
            It will be called for each field in a schema with
            `self <apispec.ext.marshmallow.openapi.OpenAPIConverter>` and a
            `field <marshmallow.fields.Field>` instance
            positional arguments and `ret <dict>` keyword argument.
            Must return a dictionary of OpenAPI properties that will be shallow
            merged with the return values of all other attribute functions called on the field.
            User added attribute functions will be called after all built-in attribute
            functions in the order they were added. The merged results of all
            previously called attribute functions are accessable via the `ret`
            argument.
        """
        bound_func = func.__get__(self)
        setattr(self, func.__name__, bound_func)
        self.attribute_functions.append(bound_func)

    def field2property(self, field):
        """Return the JSON Schema property definition given a marshmallow
        :class:`Field <marshmallow.fields.Field>`.

        Will include field metadata that are valid properties of OpenAPI schema objects
        (e.g. "description", "enum", "example").

        https://github.com/OAI/OpenAPI-Specification/blob/master/versions/3.0.2.md#schemaObject

        :param Field field: A marshmallow field.
        :rtype: dict, a Property Object
        """
        ret = {}

        for attr_func in self.attribute_functions:
            ret.update(attr_func(field, ret=ret))

        return ret

    def field2type_and_format(self, field, **kwargs):
        """Return the dictionary of OpenAPI type and format based on the field type.

        :param Field field: A marshmallow field.
        :rtype: dict
        """
        # If this type isn't directly in the field mapping then check the
        # hierarchy until we find something that does.
        for field_class in type(field).__mro__:
            if field_class in self.field_mapping:
                type_, fmt = self.field_mapping[field_class]
                break
        else:
            warnings.warn(
                "Field of type {} does not inherit from marshmallow.Field.".format(
                    type(field)
                ),
                UserWarning,
            )
            type_, fmt = "string", None

        ret = {}
        if type_:
            ret["type"] = type_
        if fmt:
            ret["format"] = fmt

        return ret

    def field2default(self, field, **kwargs):
        """Return the dictionary containing the field's default value.

        Will first look for a `doc_default` key in the field's metadata and then
        fall back on the field's `missing` parameter. A callable passed to the
        field's missing parameter will be ignored.

        :param Field field: A marshmallow field.
        :rtype: dict
        """
        ret = {}
        if "doc_default" in field.metadata:
            ret["default"] = field.metadata["doc_default"]
        else:
            default = field.missing
            if default is not marshmallow.missing and not callable(default):
                default = field._serialize(default, None, None)
                ret["default"] = default
        return ret

    def field2choices(self, field, **kwargs):
        """Return the dictionary of OpenAPI field attributes for valid choices definition.

        :param Field field: A marshmallow field.
        :rtype: dict
        """
        attributes = {}

        comparable = [
            validator.comparable
            for validator in field.validators
            if hasattr(validator, "comparable")
        ]
        if comparable:
            attributes["enum"] = comparable
        else:
            choices = [
                OrderedSet(validator.choices)
                for validator in field.validators
                if hasattr(validator, "choices")
            ]
            if choices:
                attributes["enum"] = list(functools.reduce(operator.and_, choices))

        return attributes

    def field2read_only(self, field, **kwargs):
        """Return the dictionary of OpenAPI field attributes for a dump_only field.

        :param Field field: A marshmallow field.
        :rtype: dict
        """
        attributes = {}
        if field.dump_only:
            attributes["readOnly"] = True
        return attributes

    def field2write_only(self, field, **kwargs):
        """Return the dictionary of OpenAPI field attributes for a load_only field.

        :param Field field: A marshmallow field.
        :rtype: dict
        """
        attributes = {}
        if field.load_only and self.openapi_version.major >= 3:
            attributes["writeOnly"] = True
        return attributes

    def field2nullable(self, field, ret):
        """Return the dictionary of OpenAPI field attributes for a nullable field.

        :param Field field: A marshmallow field.
        :rtype: dict
        """
        attributes = {}
        if field.allow_none:
            if self.openapi_version.major < 3:
                attributes["x-nullable"] = True
            elif self.openapi_version.minor < 1:
                attributes["nullable"] = True
            else:
                attributes["type"] = make_type_list(ret.get("type")) + ["'null'"]
        return attributes

    def field2range(self, field, ret):
        """Return the dictionary of OpenAPI field attributes for a set of
        :class:`Range <marshmallow.validators.Range>` validators.

        :param Field field: A marshmallow field.
        :rtype: dict
        """
        validators = [
            validator
            for validator in field.validators
            if (
                hasattr(validator, "min")
                and hasattr(validator, "max")
                and not hasattr(validator, "equal")
            )
        ]

        min_attr, max_attr = (
            ("minimum", "maximum")
            if set(make_type_list(ret.get("type"))) & {"number", "integer"}
            else ("x-minimum", "x-maximum")
        )
        return make_min_max_attributes(validators, min_attr, max_attr)

    def field2length(self, field, **kwargs):
        """Return the dictionary of OpenAPI field attributes for a set of
        :class:`Length <marshmallow.validators.Length>` validators.

        :param Field field: A marshmallow field.
        :rtype: dict
        """
        validators = [
            validator
            for validator in field.validators
            if (
                hasattr(validator, "min")
                and hasattr(validator, "max")
                and hasattr(validator, "equal")
            )
        ]

        is_array = isinstance(
            field, (marshmallow.fields.Nested, marshmallow.fields.List)
        )
        min_attr = "minItems" if is_array else "minLength"
        max_attr = "maxItems" if is_array else "maxLength"

        equal_list = [
            validator.equal for validator in validators if validator.equal is not None
        ]
        if equal_list:
            return {min_attr: equal_list[0], max_attr: equal_list[0]}

        return make_min_max_attributes(validators, min_attr, max_attr)

    def field2pattern(self, field, **kwargs):
        """Return the dictionary of OpenAPI field attributes for a
        :class:`Regexp <marshmallow.validators.Regexp>` validator.

        If there is more than one such validator, only the first
        is used in the output spec.

        :param Field field: A marshmallow field.
        :rtype: dict
        """
        regex_validators = (
            v
            for v in field.validators
            if isinstance(getattr(v, "regex", None), RegexType)
        )
        v = next(regex_validators, None)
        attributes = {} if v is None else {"pattern": v.regex.pattern}

        if next(regex_validators, None) is not None:
            warnings.warn(
                "More than one regex validator defined on {} field. Only the "
                "first one will be used in the output spec.".format(type(field)),
                UserWarning,
            )

        return attributes

    def metadata2properties(self, field, **kwargs):
        """Return a dictionary of properties extracted from field metadata.

        Will include field metadata that are valid properties of `OpenAPI schema
        objects
        <https://github.com/OAI/OpenAPI-Specification/blob/master/versions/3.0.2.md#schemaObject>`_
        (e.g. "description", "enum", "example").

        In addition, `specification extensions
        <https://github.com/OAI/OpenAPI-Specification/blob/master/versions/3.0.2.md#specification-extensions>`_
        are supported.  Prefix `x_` to the desired extension when passing the
        keyword argument to the field constructor. apispec will convert `x_` to
        `x-` to comply with OpenAPI.

        :param Field field: A marshmallow field.
        :rtype: dict
        """
        # Dasherize metadata that starts with x_
        metadata = {
            key.replace("_", "-") if key.startswith("x_") else key: value
            for key, value in field.metadata.items()
            if isinstance(key, str)
        }

        # Avoid validation error with "Additional properties not allowed"
        ret = {
            key: value
            for key, value in metadata.items()
            if key in _VALID_PROPERTIES or key.startswith(_VALID_PREFIX)
        }
        return ret

    def nested2properties(self, field, ret):
        """Return a dictionary of properties from :class:`Nested <marshmallow.fields.Nested` fields.

        Typically provides a reference object and will add the schema to the spec
        if it is not already present
        If a custom `schema_name_resolver` function returns `None` for the nested
        schema a JSON schema object will be returned

        :param Field field: A marshmallow field.
        :rtype: dict
        """
        # Pluck is a subclass of Nested but is in essence a single field; it
        # is treated separately by pluck2properties.
        if isinstance(field, marshmallow.fields.Nested) and not isinstance(
            field, marshmallow.fields.Pluck
        ):
            schema_dict = self.resolve_nested_schema(field.schema)
            if ret and "$ref" in schema_dict:
                ret.update({"allOf": [schema_dict]})
            else:
                ret.update(schema_dict)
        return ret

    def pluck2properties(self, field, **kwargs):
        """Return a dictionary of properties from :class:`Pluck <marshmallow.fields.Pluck` fields.

        Pluck effectively trans-includes a field from another schema into this,
        possibly wrapped in an array (`many=True`).

        :param Field field: A marshmallow field.
        :rtype: dict
        """
        if isinstance(field, marshmallow.fields.Pluck):
            plucked_field = field.schema.fields[field.field_name]
            ret = self.field2property(plucked_field)
            return {"type": "array", "items": ret} if field.many else ret
        return {}

    def list2properties(self, field, **kwargs):
        """Return a dictionary of properties from :class:`List <marshmallow.fields.List>` fields.

        Will provide an `items` property based on the field's `inner` attribute

        :param Field field: A marshmallow field.
        :rtype: dict
        """
        ret = {}
        if isinstance(field, marshmallow.fields.List):
            ret["items"] = self.field2property(field.inner)
        return ret

    def dict2properties(self, field, **kwargs):
        """Return a dictionary of properties from :class:`Dict <marshmallow.fields.Dict>` fields.

        Only applicable for Marshmallow versions greater than 3. Will provide an
        `additionalProperties` property based on the field's `value_field` attribute

        :param Field field: A marshmallow field.
        :rtype: dict
        """
        ret = {}
        if isinstance(field, marshmallow.fields.Dict):
            value_field = field.value_field
            if value_field:
                ret["additionalProperties"] = self.field2property(value_field)
        return ret

    def timedelta2properties(self, field, **kwargs):
        """Return a dictionary of properties from :class:`TimeDelta <marshmallow.fields.TimeDelta>` fields.

        Adds a `x-unit` vendor property based on the field's `precision` attribute

        :param Field field: A marshmallow field.
        :rtype: dict
        """
        ret = {}
        if isinstance(field, marshmallow.fields.TimeDelta):
            ret["x-unit"] = field.precision
        return ret


def make_type_list(types):
    """Return a list of types from a type attribute

    Since OpenAPI 3.1.0, "type" can be a single type as string or a list of
    types, including 'null'. This function takes a "type" attribute as input
    and returns it as a list, be it an empty or single-element list.
    This is useful to factorize type-conditional code or code adding a type.
    """
    if types is None:
        return []
    if isinstance(types, str):
        return [types]
    return types


def make_min_max_attributes(validators, min_attr, max_attr):
    """Return a dictionary of minimum and maximum attributes based on a list
    of validators. If either minimum or maximum values are not present in any
    of the validator objects that attribute will be omitted.

    :param validators list: A list of `Marshmallow` validator objects. Each
        objct is inspected for a minimum and maximum values
    :param min_attr string: The OpenAPI attribute for the minimum value
    :param max_attr string: The OpenAPI attribute for the maximum value
    """
    attributes = {}
    min_list = [validator.min for validator in validators if validator.min is not None]
    max_list = [validator.max for validator in validators if validator.max is not None]
    if min_list:
        attributes[min_attr] = max(min_list)
    if max_list:
        attributes[max_attr] = min(max_list)
    return attributes<|MERGE_RESOLUTION|>--- conflicted
+++ resolved
@@ -72,11 +72,8 @@
     "xml",
     "externalDocs",
     "example",
-<<<<<<< HEAD
+    "nullable",
     "deprecated",
-=======
-    "nullable",
->>>>>>> 10962899
 }
 
 
