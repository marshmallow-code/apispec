--- conflicted
+++ resolved
@@ -4,16 +4,12 @@
 from collections import OrderedDict
 from distutils import version
 
-<<<<<<< HEAD
 from apispec.auto_ref_strategy import \
     default_schema_name_resolver, default_schema_class_resolver
-from apispec.compat import iterkeys
-=======
 import yaml
 
 from apispec.compat import iterkeys, PY2, unicode
 from apispec.lazy_dict import LazyDict
->>>>>>> 9b364208
 from .exceptions import APISpecError, PluginError
 
 VALID_METHODS = [
